//! The client to the obs-websocket API and main entry point.

#[cfg(feature = "events")]
use std::sync::Weak;
use std::{
    collections::HashMap,
    future::Future,
    sync::{
        atomic::{AtomicU64, Ordering},
        Arc,
    },
};

#[cfg(feature = "events")]
use futures_util::stream::Stream;
use futures_util::{
    sink::SinkExt,
    stream::{SplitSink, StreamExt},
};
use log::{debug, error, trace};
use semver::{Comparator, Op, Prerelease};
use serde::de::DeserializeOwned;
#[cfg(feature = "events")]
use tokio::sync::broadcast;
use tokio::{
    net::TcpStream,
    sync::{oneshot, Mutex},
    task::JoinHandle,
};
use tokio_tungstenite::{tungstenite::Message, MaybeTlsStream, WebSocketStream};

#[cfg(feature = "events")]
use crate::events::{Event, EventType};
use crate::{
    requests::{Request, RequestType},
    responses::{AuthRequired, Response},
    Error, Result,
};

pub use self::{
    general::General, media_control::MediaControl, outputs::Outputs, profiles::Profiles,
    recording::Recording, replay_buffer::ReplayBuffer, scene_collections::SceneCollections,
    scene_items::SceneItems, scenes::Scenes, sources::Sources, streaming::Streaming,
    studio_mode::StudioMode, transitions::Transitions,
};

mod general;
mod media_control;
mod outputs;
mod profiles;
mod recording;
mod replay_buffer;
mod scene_collections;
mod scene_items;
mod scenes;
mod sources;
mod streaming;
mod studio_mode;
mod transitions;

#[derive(Debug, thiserror::Error)]
enum InnerError {
    #[error("websocket message not convertible to text")]
    IntoText(#[source] tokio_tungstenite::tungstenite::Error),
    #[error("failed deserializing message")]
    DeserializeMessage(#[source] serde_json::Error),
    #[error("failed deserializing event")]
    #[cfg_attr(not(feature = "events"), allow(dead_code))]
    DeserializeEvent(#[source] serde_json::Error),
}

/// The client is the main entry point to access the obs-websocket API. It allows to call various
/// functions to remote control an OBS instance as well as to listen to events caused by the user
/// by interacting with OBS.
pub struct Client {
    /// The writer handle to the websocket stream.
    write: Mutex<MessageWriter>,
    /// Global counter for requests that help to find out what response belongs to what previously
    /// sent request.
    id_counter: AtomicU64,
    /// A list of currently waiting requests to get a response back. The key is the string version
    /// of a request ID and the value is a oneshot sender that allows to send the response back to
    /// the other end that waits for the response.
    receivers: Arc<Mutex<HashMap<u64, oneshot::Sender<serde_json::Value>>>>,
    /// Broadcast sender that distributes received events to all current listeners. Events are
    /// dropped if nobody listens.
    #[cfg(feature = "events")]
    event_sender: Weak<broadcast::Sender<Event>>,
    /// Handle to the background task that receives messages and distributes them to waiting
    /// receivers and event listeners. It allows to shut down all the machinery once the client is
    /// no longer needed.
    handle: Option<JoinHandle<()>>,
}

/// Shorthand for the writer side of a websocket stream that has been split into reader and writer.
type MessageWriter = SplitSink<WebSocketStream<MaybeTlsStream<TcpStream>>, Message>;

/// Default broadcast capacity used when not overwritten by the user.
#[cfg(feature = "events")]
const DEFAULT_CAPACITY: usize = 100;

/// Configuration for connecting to a obs-websocket instance.
pub struct ConnectConfig<H>
where
    H: AsRef<str>,
{
    /// The hostname, usually `localhost` unless the OBS instance is on a remote machine.
    pub host: H,
    /// Port to connect to.
    pub port: u16,
    /// Whether to use TLS when connecting. Only useful when OBS runs on a remote machine.
    #[cfg(feature = "tls")]
    pub tls: bool,
    /// Capacity of the broadcast channel for events. The default is `100` which should suffice.
    /// If the consumption of events takes a long time and the broadcast channel fills up faster
    /// than events are consumed, it will start dropping old messages from the queue and these will
    /// not be send to listeners anymore.
    #[cfg_attr(not(feature = "events"), allow(dead_code))]
    pub broadcast_capacity: Option<usize>,
}

<<<<<<< HEAD
const OBS_STUDIO_VERSION: &str = "^26.1.0";
const OBS_WEBSOCKET_VERSION: &str = "~4.8.0";
=======
const OBS_STUDIO_VERSION: Comparator = Comparator {
    op: Op::Caret,
    major: 26,
    minor: Some(1),
    patch: None,
    pre: Prerelease::EMPTY,
};
const OBS_WEBSOCKET_VERSION: Comparator = Comparator {
    op: Op::Tilde,
    major: 4,
    minor: Some(9),
    patch: None,
    pre: Prerelease::EMPTY,
};
>>>>>>> 8fa83b20

impl<H> ConnectConfig<H>
where
    H: AsRef<str>,
{
    #[cfg(feature = "tls")]
    fn tls(&self) -> bool {
        self.tls
    }

    #[cfg(not(feature = "tls"))]
    fn tls(&self) -> bool {
        false
    }
}

impl Client {
    /// Connect to a obs-websocket instance on the given host and port.
    pub async fn connect(host: impl AsRef<str>, port: u16) -> Result<Self> {
        Self::connect_with_config(ConnectConfig {
            host,
            port,
            #[cfg(feature = "tls")]
            tls: false,
            broadcast_capacity: None,
        })
        .await
    }

    /// Connect to a obs-websocket instance with the given configuration.
    pub async fn connect_with_config<H: AsRef<str>>(config: ConnectConfig<H>) -> Result<Self> {
        let (socket, _) = tokio_tungstenite::connect_async(format!(
            "{}://{}:{}",
            if config.tls() { "wss" } else { "ws" },
            config.host.as_ref(),
            config.port
        ))
        .await
        .map_err(Error::Connect)?;

        let (write, mut read) = socket.split();
        let receivers = Arc::new(Mutex::new(HashMap::<_, oneshot::Sender<_>>::new()));
        let receivers2 = Arc::clone(&receivers);
        #[cfg(feature = "events")]
        let (event_sender, _) =
            broadcast::channel(config.broadcast_capacity.unwrap_or(DEFAULT_CAPACITY));
        #[cfg(feature = "events")]
        let event_sender = Arc::new(event_sender);
        #[cfg(feature = "events")]
        let events_tx = Arc::clone(&event_sender);

        let handle = tokio::spawn(async move {
            while let Some(Ok(msg)) = read.next().await {
                trace!("{}", msg);
                let res: Result<(), InnerError> = async {
                    let text = msg.into_text().map_err(InnerError::IntoText)?;
                    let text = if text == "Server stopping" {
                        debug!("Websocket server is stopping");
                        r#"{"update-type": "ServerStopping"}"#.to_string()
                    } else {
                        text
                    };

                    let json = serde_json::from_str::<serde_json::Value>(&text)
                        .map_err(InnerError::DeserializeMessage)?;

                    if let Some(message_id) = json
                        .as_object()
                        .and_then(|obj| obj.get("message-id"))
                        .and_then(|id| id.as_str())
                        .and_then(|id| id.parse().ok())
                    {
                        debug!("got message with id {}", message_id);
                        if let Some(tx) = receivers2.lock().await.remove(&message_id) {
                            tx.send(json).ok();
                        }
                    } else {
                        #[cfg(feature = "events")]
                        {
                            let event = serde_json::from_value(json)
                                .map_err(InnerError::DeserializeEvent)?;
                            events_tx.send(event).ok();
                        }
                    }

                    Ok(())
                }
                .await;

                if let Err(e) = res {
                    error!("failed handling message: {:?}", e);
                }
            }

            #[cfg(feature = "events")]
            {
                let event = Event {
                    stream_timecode: None,
                    rec_timecode: None,
                    ty: EventType::ServerStopped,
                };
                events_tx.send(event).ok();
            }

            // clear all outstanding receivers to stop them from waiting forever on responses
            // they'll never receive.
            receivers2.lock().await.clear();
        });

        let write = Mutex::new(write);
        let id_counter = AtomicU64::new(1);

        let client = Self {
            write,
            id_counter,
            receivers,
            #[cfg(feature = "events")]
            event_sender: Arc::downgrade(&event_sender),
            handle: Some(handle),
        };

        client.verify_versions().await?;

        Ok(client)
    }

    async fn verify_versions(&self) -> Result<()> {
        let version = self.general().get_version().await?;

        if !OBS_STUDIO_VERSION.matches(&version.obs_studio_version) {
            return Err(Error::ObsStudioVersion(
                version.obs_studio_version,
                OBS_STUDIO_VERSION,
            ));
        }

        if !OBS_WEBSOCKET_VERSION.matches(&version.obs_websocket_version) {
            return Err(Error::ObsWebsocketVersion(
                version.obs_websocket_version,
                OBS_WEBSOCKET_VERSION,
            ));
        }

        Ok(())
    }

    async fn send_message<T>(&self, req: RequestType<'_>) -> Result<T>
    where
        T: DeserializeOwned,
    {
        let id = self.id_counter.fetch_add(1, Ordering::SeqCst);
        let req = Request {
            message_id: &id.to_string(),
            ty: req,
        };
        let json = serde_json::to_string(&req).map_err(Error::SerializeMessage)?;

        let (tx, rx) = oneshot::channel();
        self.receivers.lock().await.insert(id, tx);

        debug!("sending message: {}", json);
        let write_result = self
            .write
            .lock()
            .await
            .send(Message::Text(json))
            .await
            .map_err(Error::Send);

        if let Err(e) = write_result {
            self.receivers.lock().await.remove(&id);
            return Err(e);
        }

        let mut resp = rx.await.map_err(Error::ReceiveMessage)?;

        if let Some(error) = extract_error(&mut resp) {
            return Err(Error::Api(error));
        }

        serde_json::from_value::<Response<T>>(resp)
            .map(|r| r.details)
            .map_err(Error::DeserializeResponse)
    }

    /// Disconnect from obs-websocket and shut down all machinery.
    ///
    /// This is called automatically when dropping the client but doesn't wait for all background
    /// tasks to complete. Therefore, it is recommended to call this manually once the client is
    /// no longer needed.
    pub fn disconnect(&mut self) -> impl Future {
        let handle = self.handle.take().map(|h| {
            h.abort();
            h
        });

        async {
            if let Some(h) = handle {
                h.await.ok();
            }
        }
    }

    /// Login to the OBS websocket if an authentication is required.
    pub async fn login(&self, password: Option<impl AsRef<str>>) -> Result<()> {
        let auth_required = self.general().get_auth_required().await?;

        if let AuthRequired {
            auth_required: true,
            challenge: Some(challenge),
            salt: Some(salt),
        } = auth_required
        {
            match password {
                Some(password) => {
                    let auth = Self::create_auth_response(&challenge, &salt, password.as_ref());
                    self.general().authenticate(&auth).await?;
                }
                None => return Err(Error::NoPassword),
            }
        }

        Ok(())
    }

    fn create_auth_response(challenge: &str, salt: &str, password: &str) -> String {
        use sha2::{Digest, Sha256};

        let mut hasher = Sha256::new();
        hasher.update(password.as_bytes());
        hasher.update(salt.as_bytes());

        let mut auth = String::with_capacity(Sha256::output_size() * 4 / 3 + 4);

        base64::encode_config_buf(hasher.finalize_reset(), base64::STANDARD, &mut auth);

        hasher.update(auth.as_bytes());
        hasher.update(challenge.as_bytes());
        auth.clear();

        base64::encode_config_buf(hasher.finalize(), base64::STANDARD, &mut auth);

        auth
    }

    /// Get a stream of events. Each call to this function creates a new listener, therefore it's
    /// recommended to keep the stream around and iterate over it.
    ///
    /// **Note**: To be able to iterate over the stream you have to pin it with
    /// [`futures_util::pin_mut`] for example.
    ///
    /// # Errors
    ///
    /// Getting a new stream of events fails with [`Error::Disconnected`] if the client is
    /// disconnected from obs-websocket. That can happen either by manually disconnecting, stopping
    /// obs-websocket or closing OBS.
    #[cfg(feature = "events")]
    pub fn events(&self) -> Result<impl Stream<Item = Event>> {
        if let Some(sender) = &self.event_sender.upgrade() {
            let mut receiver = sender.subscribe();

            Ok(async_stream::stream! {
                while let Ok(event) = receiver.recv().await {
                    yield event;
                }
            })
        } else {
            Err(crate::Error::Disconnected)
        }
    }

    /// Access general API functions.
    pub fn general(&self) -> General<'_> {
        General { client: self }
    }

    /// Access API functions related to media control.
    pub fn media_control(&self) -> MediaControl<'_> {
        MediaControl { client: self }
    }

    /// Access API functions related to sources.
    pub fn sources(&self) -> Sources<'_> {
        Sources { client: self }
    }

    /// Access API functions related to outputs.
    pub fn outputs(&self) -> Outputs<'_> {
        Outputs { client: self }
    }

    /// Access API functions related to profiles.
    pub fn profiles(&self) -> Profiles<'_> {
        Profiles { client: self }
    }

    /// Access API functions related to recording.
    pub fn recording(&self) -> Recording<'_> {
        Recording { client: self }
    }

    /// Access API functions related to the replay buffer.
    pub fn replay_buffer(&self) -> ReplayBuffer<'_> {
        ReplayBuffer { client: self }
    }

    /// Access API functions related to scene collections.
    pub fn scene_collections(&self) -> SceneCollections<'_> {
        SceneCollections { client: self }
    }

    /// Access API functions related to scene items.
    pub fn scene_items(&self) -> SceneItems<'_> {
        SceneItems { client: self }
    }

    /// Access API functions related to scenes.
    pub fn scenes(&self) -> Scenes<'_> {
        Scenes { client: self }
    }

    /// Access API functions related to streaming.
    pub fn streaming(&self) -> Streaming<'_> {
        Streaming { client: self }
    }

    /// Access API functions related to the studio mode.
    pub fn studio_mode(&self) -> StudioMode<'_> {
        StudioMode { client: self }
    }

    /// Access API functions related to transitions.
    pub fn transitions(&self) -> Transitions<'_> {
        Transitions { client: self }
    }
}

fn extract_error(value: &mut serde_json::Value) -> Option<String> {
    value
        .as_object_mut()
        .and_then(|o| o.get_mut("error"))
        .and_then(|e| {
            if let serde_json::Value::String(msg) = e.take() {
                Some(msg)
            } else {
                None
            }
        })
}

impl Drop for Client {
    fn drop(&mut self) {
        // We simply drop the future as the background task has been aborted but we have no way here
        // to wait for it to fully shut down (except spinning up a new tokio runtime).
        drop(self.disconnect());
    }
}

#[cfg(test)]
mod tests {
    use semver::Version;

    use super::*;

    #[test]
    fn verify_version_req() {
        assert!(OBS_STUDIO_VERSION.matches(&Version::new(26, 1, 0)));
        assert!(OBS_STUDIO_VERSION.matches(&Version::new(26, 1, 100)));
        assert!(OBS_STUDIO_VERSION.matches(&Version::new(26, 100, 100)));
        assert!(!OBS_STUDIO_VERSION.matches(&Version::new(27, 0, 0)));

        assert!(OBS_WEBSOCKET_VERSION.matches(&Version::new(4, 9, 0)));
        assert!(OBS_WEBSOCKET_VERSION.matches(&Version::new(4, 9, 100)));
        assert!(!OBS_WEBSOCKET_VERSION.matches(&Version::new(4, 100, 100)));
        assert!(!OBS_WEBSOCKET_VERSION.matches(&Version::new(5, 0, 0)));
    }
}<|MERGE_RESOLUTION|>--- conflicted
+++ resolved
@@ -119,10 +119,6 @@
     pub broadcast_capacity: Option<usize>,
 }
 
-<<<<<<< HEAD
-const OBS_STUDIO_VERSION: &str = "^26.1.0";
-const OBS_WEBSOCKET_VERSION: &str = "~4.8.0";
-=======
 const OBS_STUDIO_VERSION: Comparator = Comparator {
     op: Op::Caret,
     major: 26,
@@ -137,7 +133,6 @@
     patch: None,
     pre: Prerelease::EMPTY,
 };
->>>>>>> 8fa83b20
 
 impl<H> ConnectConfig<H>
 where
